--- conflicted
+++ resolved
@@ -275,18 +275,12 @@
               >
                 {/* Card Background Image */}
                 <div className="absolute inset-0">
-<<<<<<< HEAD
                   {event?.cover_image?.thumbnail_url ? (
                     <Image
                       src={event?.cover_image?.thumbnail_url}
                       onError={(e) => {
                         (e.target as HTMLImageElement).src = '/images/event-thumbnail-placeholder.jpg'
                       }}
-=======
-                  {event?.cover_image?.url ? (
-                    <Image
-                      src={event?.cover_image?.url}
->>>>>>> 849de1dd
                       alt={'title'}
                       fill
                       className="object-cover"
